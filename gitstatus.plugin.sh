# Bash bindings for gitstatus.

[[ $- == *i* ]] || return  # non-interactive shell

# Starts gitstatusd in the background. Does nothing and succeeds if gitstatusd
# is already running.
#
# Usage: gitstatus_start [OPTION]...
#
#   -t FLOAT  Fail the self-check on initialization if not getting a response from
#             gitstatusd for this this many seconds. Defaults to 5.
#
#   -s INT    Report at most this many staged changes; negative value means infinity.
#             Defaults to 1.
#
#   -u INT    Report at most this many unstaged changes; negative value means infinity.
#             Defaults to 1.
#
#   -c INT    Report at most this many conflicted changes; negative value means infinity.
#             Defaults to 1.
#
#   -d INT    Report at most this many untracked files; negative value means infinity.
#             Defaults to 1.
#
#   -m INT    Report -1 unstaged, untracked and conflicted if there are more than this many
#             files in the index. Negative value means infinity. Defaults to -1.
#
#   -e        Count files within untracked directories like `git status --untracked-files`.
#
#   -U        Unless this option is specified, report zero untracked files for repositories
#             with status.showUntrackedFiles = false.
#
#   -W        Unless this option is specified, report zero untracked files for repositories
#             with bash.showUntrackedFiles = false.
#
#   -D        Unless this option is specified, report zero staged, unstaged and conflicted
#             changes for repositories with bash.showDirtyState = false.
function gitstatus_start() {
  unset OPTIND
  local opt timeout=5 max_dirty=-1 extra_flags
  local max_num_staged=1 max_num_unstaged=1 max_num_conflicted=1 max_num_untracked=1
  local ignore_status_show_untracked_files
  while getopts "t:s:u:c:d:m:eUWD" opt; do
    case "$opt" in
      t) timeout=$OPTARG;;
      s) max_num_staged=$OPTARG;;
      u) max_num_unstaged=$OPTARG;;
      c) max_num_conflicted=$OPTARG;;
      d) max_num_untracked=$OPTARG;;
      m) max_dirty=$OPTARG;;
      e) extra_flags+='--recurse-untracked-dirs ';;
      U) extra_flags+='--ignore-status-show-untracked-files ';;
      W) extra_flags+='--ignore-bash-show-untracked-files ';;
      D) extra_flags+='--ignore-bash-show-dirty-state ';;
      *) return 1;;
    esac
  done

  (( OPTIND == $# + 1 )) || { echo "usage: gitstatus_start [OPTION]..." >&2; return 1; }

  [[ -z "${GITSTATUS_DAEMON_PID:-}" ]] || return 0  # already started

  if [[ "${BASH_SOURCE[0]}" == */* ]]; then
    local gitstatus_plugin_dir="${BASH_SOURCE[0]%/*}"
  else
    local gitstatus_plugin_dir=.
  fi

  local req_fifo resp_fifo

  function gitstatus_start_impl() {
    local log_level="${GITSTATUS_LOG_LEVEL:-}"
    [[ -n "$log_level" || "${GITSTATUS_ENABLE_LOGGING:-0}" != 1 ]] || log_level=INFO

    local uname_sm
    uname_sm="$(uname -sm)" || return
    uname_sm="${uname_sm,,}"
    local uname_s="${uname_sm% *}"
    local uname_m="${uname_sm#* }"

    if [[ "${GITSTATUS_NUM_THREADS:-0}" -gt 0 ]]; then
      local threads="$GITSTATUS_NUM_THREADS"
    else
      local cpus
      if ! command -v sysctl &>/dev/null || [[ "$uname_s" == linux ]] ||
         ! cpus="$(sysctl -n hw.ncpu)"; then
        if ! command -v getconf &>/dev/null || ! cpus="$(getconf _NPROCESSORS_ONLN)"; then
          cpus=8
        fi
      fi
      local threads=$((cpus > 16 ? 32 : cpus > 0 ? 2 * cpus : 16))
    fi

    local daemon_args=(
      --parent-pid="$$"
      --num-threads="$threads"
      --max-num-staged="$max_num_staged"
      --max-num-unstaged="$max_num_unstaged"
      --max-num-conflicted="$max_num_conflicted"
      --max-num-untracked="$max_num_untracked"
      --dirty-max-index-size="$max_dirty"
      $extra_flags)

    if [[ -n "$log_level" ]]; then
      GITSTATUS_DAEMON_LOG=$(mktemp "${TMPDIR:-/tmp}"/gitstatus.$$.log.XXXXXXXXXX) || return
      [[ "$log_level" == INFO ]] || daemon_args+=(--log-level="$log_level")
    else
      GITSTATUS_DAEMON_LOG=/dev/null
    fi

    req_fifo=$(mktemp -u "${TMPDIR:-/tmp}"/gitstatus.$$.pipe.req.XXXXXXXXXX)   || return
    resp_fifo=$(mktemp -u "${TMPDIR:-/tmp}"/gitstatus.$$.pipe.resp.XXXXXXXXXX) || return
    mkfifo "$req_fifo" "$resp_fifo"                                            || return

    {
      (
        builtin cd /
        (
          local fd_in fd_out
          exec {fd_in}<"$req_fifo" {fd_out}>"$resp_fifo" || exit
          echo "$BASHPID" >&"$fd_out"

          local _gitstatus_bash_daemon _gitstatus_bash_version _gitstatus_bash_downloaded

          function _gitstatus_set_daemon() {
            _gitstatus_bash_daemon="$1"
            _gitstatus_bash_version="$2"
            _gitstatus_bash_downloaded="$3"
          }

<<<<<<< HEAD
    { <$req_fifo >"$GITSTATUS_DAEMON_LOG" 2>&1 3>$resp_fifo \
        _gitstatus_daemon="$daemon" bash -cx "
          builtin cd /
          trap 'kill %1 &>/dev/null' SIGINT SIGTERM EXIT
          \"\$_gitstatus_daemon\" ${daemon_args[*]} 0<&0 1>&3 2>&2 &
          wait %1
          echo -nE $'bye\x1f0\x1e' >&3" & } 2>/dev/null
    disown
    GITSTATUS_DAEMON_PID=$!
=======
          set -- -d "$gitstatus_plugin_dir" -s "$uname_s" -m "$uname_m" -- _gitstatus_set_daemon
          [[ "${GITSTATUS_AUTO_INSTALL:-1}" -ne 0 ]]  || set -- -n "$@"
          source "$gitstatus_plugin_dir"/install      || return
          [[ -n "$_gitstatus_bash_daemon" ]]          || return
          [[ -n "$_gitstatus_bash_version" ]]         || return
          [[ "$_gitstatus_bash_downloaded" == [01] ]] || return

          local sig=(INT QUIT TERM EXIT ILL PIPE)

          if [[ -x "$_gitstatus_bash_daemon" ]]; then
            "$_gitstatus_bash_daemon" \
              -G "$_gitstatus_bash_version" "${daemon_args[@]}" <&"$fd_in" >&"$fd_out" &
            local pid=$!
            trap "trap - ${sig[*]}; kill $pid &>/dev/null" ${sig[@]}
            wait "$pid"
            local ret=$?
            trap - ${sig[@]}
            case "$ret" in
              0|129|130|131|137|141|143)
                echo -nE $'bye\x1f0\x1e' >&"$fd_out"
                exit "$ret"
              ;;
            esac
          fi

          (( ! _gitstatus_bash_downloaded ))         || return
          [[ "${GITSTATUS_AUTO_INSTALL:-1}" -ne 0 ]] || return
          set -- -f "$@"
          _gitstatus_bash_daemon=
          _gitstatus_bash_version=
          _gitstatus_bash_downloaded=
          source "$gitstatus_plugin_dir"/install  || return
          [[ -n "$_gitstatus_bash_daemon" ]]       || return
          [[ -n "$_gitstatus_bash_version" ]]      || return
          [[ "$_gitstatus_bash_downloaded" == 1 ]] || return

          "$_gitstatus_bash_daemon" \
            -G "$_gitstatus_bash_version" "${daemon_args[@]}" <&"$fd_in" >&"$fd_out" &
          local pid=$!
          trap "trap - ${sig[*]}; kill $pid &>/dev/null" ${sig[@]}
          wait "$pid"
          trap - ${sig[@]}
          echo -nE $'bye\x1f0\x1e' >&"$fd_out"
        ) &
      )  & disown
    } 0</dev/null &>/dev/null
>>>>>>> 5aef230a

    exec {_GITSTATUS_REQ_FD}>"$req_fifo" {_GITSTATUS_RESP_FD}<"$resp_fifo" || return
    command rm "$req_fifo" "$resp_fifo"                                    || return

    IFS='' read -r -u $_GITSTATUS_RESP_FD GITSTATUS_DAEMON_PID || return
    [[ $GITSTATUS_DAEMON_PID == [1-9]* ]] || return

    local reply
    echo -nE $'hello\x1f\x1e' >&$_GITSTATUS_REQ_FD                     || return
    IFS='' read -rd $'\x1e' -u $_GITSTATUS_RESP_FD -t "$timeout" reply || return
    [[ "$reply" == $'hello\x1f0' ]]                                    || return

    _GITSTATUS_DIRTY_MAX_INDEX_SIZE=$max_dirty
    _GITSTATUS_CLIENT_PID="$BASHPID"
  }

  if ! gitstatus_start_impl; then
    echo "gitstatus_start: failed to start gitstatusd" >&2
    [[ -z "${req_fifo:-}"  ]] || command rm -f "$req_fifo"
    [[ -z "${resp_fifo:-}" ]] || command rm -f "$resp_fifo"
    unset -f gitstatus_start_impl
    gitstatus_stop
    return 1
  fi

  unset -f gitstatus_start_impl

  if [[ "${GITSTATUS_STOP_ON_EXEC:-1}" == 1 ]]; then
    type -t _gitstatus_exec &>/dev/null    || function _gitstatus_exec()    { exec    "$@"; }
    type -t _gitstatus_builtin &>/dev/null || function _gitstatus_builtin() { builtin "$@"; }

    function _gitstatus_exec_wrapper() {
      (( ! $# )) || gitstatus_stop
      local ret=0
      _gitstatus_exec "$@" || ret=$?
      [[ -n "${GITSTATUS_DAEMON_PID:-}" ]] || gitstatus_start || true
      return $ret
    }

    function _gitstatus_builtin_wrapper() {
      while [[ "${1:-}" == builtin ]]; do shift; done
      if [[ "${1:-}" == exec ]]; then
        _gitstatus_exec_wrapper "${@:2}"
      else
        _gitstatus_builtin "$@"
      fi
    }

    alias exec=_gitstatus_exec_wrapper
    alias builtin=_gitstatus_builtin_wrapper

    _GITSTATUS_EXEC_HOOK=1
  else
    unset _GITSTATUS_EXEC_HOOK
  fi
}

# Stops gitstatusd if it's running.
function gitstatus_stop() {
  [[ "${_GITSTATUS_CLIENT_PID:-$BASHPID}" == "$BASHPID" ]]                         || return 0
  [[ -z "${_GITSTATUS_REQ_FD:-}"    ]] || exec {_GITSTATUS_REQ_FD}>&-              || true
  [[ -z "${_GITSTATUS_RESP_FD:-}"   ]] || exec {_GITSTATUS_RESP_FD}>&-             || true
  [[ -z "${GITSTATUS_DAEMON_PID:-}" ]] || kill "$GITSTATUS_DAEMON_PID" &>/dev/null || true
  if [[ -n "${_GITSTATUS_EXEC_HOOK:-}" ]]; then
    unalias exec builtin &>/dev/null || true
    function _gitstatus_exec_wrapper()    { _gitstatus_exec    "$@"; }
    function _gitstatus_builtin_wrapper() { _gitstatus_builtin "$@"; }
  fi
  unset _GITSTATUS_REQ_FD _GITSTATUS_RESP_FD GITSTATUS_DAEMON_PID _GITSTATUS_EXEC_HOOK
  unset _GITSTATUS_DIRTY_MAX_INDEX_SIZE _GITSTATUS_CLIENT_PID
}

# Retrives status of a git repository from a directory under its working tree.
#
# Usage: gitstatus_query [OPTION]...
#
#   -d STR    Directory to query. Defaults to $PWD. Has no effect if GIT_DIR is set.
#   -t FLOAT  Timeout in seconds. Will block for at most this long. If no results
#             are available by then, will return error.
#   -p        Don't compute anything that requires reading Git index. If this option is used,
#             the following parameters will be 0: VCS_STATUS_INDEX_SIZE,
#             VCS_STATUS_{NUM,HAS}_{STAGED,UNSTAGED,UNTRACKED,CONFLICTED}.
#
# On success sets VCS_STATUS_RESULT to one of the following values:
#
#   norepo-sync  The directory doesn't belong to a git repository.
#   ok-sync      The directory belongs to a git repository.
#
# If VCS_STATUS_RESULT is ok-sync, additional variables are set:
#
#   VCS_STATUS_WORKDIR              Git repo working directory. Not empty.
#   VCS_STATUS_COMMIT               Commit hash that HEAD is pointing to. Either 40 hex digits or
#                                   empty if there is no HEAD (empty repo).
#   VCS_STATUS_LOCAL_BRANCH         Local branch name or empty if not on a branch.
#   VCS_STATUS_REMOTE_NAME          The remote name, e.g. "upstream" or "origin".
#   VCS_STATUS_REMOTE_BRANCH        Upstream branch name. Can be empty.
#   VCS_STATUS_REMOTE_URL           Remote URL. Can be empty.
#   VCS_STATUS_ACTION               Repository state, A.K.A. action. Can be empty.
#   VCS_STATUS_INDEX_SIZE           The number of files in the index.
#   VCS_STATUS_NUM_STAGED           The number of staged changes.
#   VCS_STATUS_NUM_CONFLICTED       The number of conflicted changes.
#   VCS_STATUS_NUM_UNSTAGED         The number of unstaged changes.
#   VCS_STATUS_NUM_UNTRACKED        The number of untracked files.
#   VCS_STATUS_HAS_STAGED           1 if there are staged changes, 0 otherwise.
#   VCS_STATUS_HAS_CONFLICTED       1 if there are conflicted changes, 0 otherwise.
#   VCS_STATUS_HAS_UNSTAGED         1 if there are unstaged changes, 0 if there aren't, -1 if
#                                   unknown.
#   VCS_STATUS_NUM_STAGED_NEW       The number of staged new files. Note that renamed files
#                                   are reported as deleted plus new.
#   VCS_STATUS_NUM_STAGED_DELETED   The number of staged deleted files. Note that renamed files
#                                   are reported as deleted plus new.
#   VCS_STATUS_NUM_UNSTAGED_DELETED The number of unstaged deleted files. Note that renamed files
#                                   are reported as deleted plus new.
#   VCS_STATUS_HAS_UNTRACKED        1 if there are untracked files, 0 if there aren't, -1 if
#                                   unknown.
#   VCS_STATUS_COMMITS_AHEAD        Number of commits the current branch is ahead of upstream.
#                                   Non-negative integer.
#   VCS_STATUS_COMMITS_BEHIND       Number of commits the current branch is behind upstream.
#                                   Non-negative integer.
#   VCS_STATUS_STASHES              Number of stashes. Non-negative integer.
#   VCS_STATUS_TAG                  The last tag (in lexicographical order) that points to the same
#                                   commit as HEAD.
#   VCS_STATUS_PUSH_REMOTE_NAME     The push remote name, e.g. "upstream" or "origin".
#   VCS_STATUS_PUSH_REMOTE_URL      Push remote URL. Can be empty.
#   VCS_STATUS_PUSH_COMMITS_AHEAD   Number of commits the current branch is ahead of push remote.
#                                   Non-negative integer.
#   VCS_STATUS_PUSH_COMMITS_BEHIND  Number of commits the current branch is behind push remote.
#                                   Non-negative integer.
#   VCS_STATUS_NUM_SKIP_WORKTREE    The number of files in the index with skip-worktree bit set.
#                                   Non-negative integer.
#   VCS_STATUS_NUM_ASSUME_UNCHANGED The number of files in the index with assume-unchanged bit set.
#                                   Non-negative integer.
#
# The point of reporting -1 via VCS_STATUS_HAS_* is to allow the command to skip scanning files in
# large repos. See -m flag of gitstatus_start.
#
# gitstatus_query returns an error if gitstatus_start hasn't been called in the same
# shell or the call had failed.
function gitstatus_query() {
  unset OPTIND
  local opt dir timeout=() no_diff=0
  while getopts "d:c:t:p" opt "$@"; do
    case "$opt" in
      d) dir=$OPTARG;;
      t) timeout=(-t "$OPTARG");;
      p) no_diff=1;;
      *) return 1;;
    esac
  done
  (( OPTIND == $# + 1 )) || { echo "usage: gitstatus_query [OPTION]..." >&2; return 1; }

  [[ -n "$GITSTATUS_DAEMON_PID" ]] || return  # not started

  local req_id="$RANDOM.$RANDOM.$RANDOM.$RANDOM"
  if [[ -z "${GIT_DIR:-}" ]]; then
    [[ "$dir" == /* ]] || dir="$(pwd -P)/$dir" || return
  elif [[ "$GIT_DIR" == /* ]]; then
    dir=:"$GIT_DIR"
  else
    dir=:"$(pwd -P)/$GIT_DIR" || return
  fi
  echo -nE "$req_id"$'\x1f'"$dir"$'\x1f'"$no_diff"$'\x1e' >&$_GITSTATUS_REQ_FD || return

  local -a resp
  while true; do
    IFS=$'\x1f' read -rd $'\x1e' -a resp -u $_GITSTATUS_RESP_FD "${timeout[@]}" || return
    [[ "${resp[0]}" == "$req_id" ]] && break
  done

  if [[ "${resp[1]}" == 1 ]]; then
    VCS_STATUS_RESULT=ok-sync
    VCS_STATUS_WORKDIR="${resp[2]}"
    VCS_STATUS_COMMIT="${resp[3]}"
    VCS_STATUS_LOCAL_BRANCH="${resp[4]}"
    VCS_STATUS_REMOTE_BRANCH="${resp[5]}"
    VCS_STATUS_REMOTE_NAME="${resp[6]}"
    VCS_STATUS_REMOTE_URL="${resp[7]}"
    VCS_STATUS_ACTION="${resp[8]}"
    VCS_STATUS_INDEX_SIZE="${resp[9]}"
    VCS_STATUS_NUM_STAGED="${resp[10]}"
    VCS_STATUS_NUM_UNSTAGED="${resp[11]}"
    VCS_STATUS_NUM_CONFLICTED="${resp[12]}"
    VCS_STATUS_NUM_UNTRACKED="${resp[13]}"
    VCS_STATUS_COMMITS_AHEAD="${resp[14]}"
    VCS_STATUS_COMMITS_BEHIND="${resp[15]}"
    VCS_STATUS_STASHES="${resp[16]}"
    VCS_STATUS_TAG="${resp[17]}"
    VCS_STATUS_NUM_UNSTAGED_DELETED="${resp[18]}"
    VCS_STATUS_NUM_STAGED_NEW="${resp[19]:-0}"
    VCS_STATUS_NUM_STAGED_DELETED="${resp[20]:-0}"
    VCS_STATUS_PUSH_REMOTE_NAME="${resp[21]:-}"
    VCS_STATUS_PUSH_REMOTE_URL="${resp[22]:-}"
    VCS_STATUS_PUSH_COMMITS_AHEAD="${resp[23]:-0}"
    VCS_STATUS_PUSH_COMMITS_BEHIND="${resp[24]:-0}"
    VCS_STATUS_NUM_SKIP_WORKTREE="${resp[25]:-0}"
    VCS_STATUS_NUM_ASSUME_UNCHANGED="${resp[26]:-0}"
    VCS_STATUS_HAS_STAGED=$((VCS_STATUS_NUM_STAGED > 0))
    if (( _GITSTATUS_DIRTY_MAX_INDEX_SIZE >= 0 &&
          VCS_STATUS_INDEX_SIZE > _GITSTATUS_DIRTY_MAX_INDEX_SIZE_ )); then
      VCS_STATUS_HAS_UNSTAGED=-1
      VCS_STATUS_HAS_CONFLICTED=-1
      VCS_STATUS_HAS_UNTRACKED=-1
    else
      VCS_STATUS_HAS_UNSTAGED=$((VCS_STATUS_NUM_UNSTAGED > 0))
      VCS_STATUS_HAS_CONFLICTED=$((VCS_STATUS_NUM_CONFLICTED > 0))
      VCS_STATUS_HAS_UNTRACKED=$((VCS_STATUS_NUM_UNTRACKED > 0))
    fi
  else
    VCS_STATUS_RESULT=norepo-sync
    unset VCS_STATUS_WORKDIR
    unset VCS_STATUS_COMMIT
    unset VCS_STATUS_LOCAL_BRANCH
    unset VCS_STATUS_REMOTE_BRANCH
    unset VCS_STATUS_REMOTE_NAME
    unset VCS_STATUS_REMOTE_URL
    unset VCS_STATUS_ACTION
    unset VCS_STATUS_INDEX_SIZE
    unset VCS_STATUS_NUM_STAGED
    unset VCS_STATUS_NUM_UNSTAGED
    unset VCS_STATUS_NUM_CONFLICTED
    unset VCS_STATUS_NUM_UNTRACKED
    unset VCS_STATUS_HAS_STAGED
    unset VCS_STATUS_HAS_UNSTAGED
    unset VCS_STATUS_HAS_CONFLICTED
    unset VCS_STATUS_HAS_UNTRACKED
    unset VCS_STATUS_COMMITS_AHEAD
    unset VCS_STATUS_COMMITS_BEHIND
    unset VCS_STATUS_STASHES
    unset VCS_STATUS_TAG
    unset VCS_STATUS_NUM_UNSTAGED_DELETED
    unset VCS_STATUS_NUM_STAGED_NEW
    unset VCS_STATUS_NUM_STAGED_DELETED
    unset VCS_STATUS_PUSH_REMOTE_NAME
    unset VCS_STATUS_PUSH_REMOTE_URL
    unset VCS_STATUS_PUSH_COMMITS_AHEAD
    unset VCS_STATUS_PUSH_COMMITS_BEHIND
    unset VCS_STATUS_NUM_SKIP_WORKTREE
    unset VCS_STATUS_NUM_ASSUME_UNCHANGED
  fi
}

# Usage: gitstatus_check.
#
# Returns 0 if and only if gitstatus_start has succeeded previously.
# If it returns non-zero, gitstatus_query is guaranteed to return non-zero.
function gitstatus_check() {
  [[ -n "$GITSTATUS_DAEMON_PID" ]]
}<|MERGE_RESOLUTION|>--- conflicted
+++ resolved
@@ -128,17 +128,6 @@
             _gitstatus_bash_downloaded="$3"
           }
 
-<<<<<<< HEAD
-    { <$req_fifo >"$GITSTATUS_DAEMON_LOG" 2>&1 3>$resp_fifo \
-        _gitstatus_daemon="$daemon" bash -cx "
-          builtin cd /
-          trap 'kill %1 &>/dev/null' SIGINT SIGTERM EXIT
-          \"\$_gitstatus_daemon\" ${daemon_args[*]} 0<&0 1>&3 2>&2 &
-          wait %1
-          echo -nE $'bye\x1f0\x1e' >&3" & } 2>/dev/null
-    disown
-    GITSTATUS_DAEMON_PID=$!
-=======
           set -- -d "$gitstatus_plugin_dir" -s "$uname_s" -m "$uname_m" -- _gitstatus_set_daemon
           [[ "${GITSTATUS_AUTO_INSTALL:-1}" -ne 0 ]]  || set -- -n "$@"
           source "$gitstatus_plugin_dir"/install      || return
@@ -185,7 +174,6 @@
         ) &
       )  & disown
     } 0</dev/null &>/dev/null
->>>>>>> 5aef230a
 
     exec {_GITSTATUS_REQ_FD}>"$req_fifo" {_GITSTATUS_RESP_FD}<"$resp_fifo" || return
     command rm "$req_fifo" "$resp_fifo"                                    || return
